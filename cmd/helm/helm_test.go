/*
Copyright The Helm Authors.

Licensed under the Apache License, Version 2.0 (the "License");
you may not use this file except in compliance with the License.
You may obtain a copy of the License at

    http://www.apache.org/licenses/LICENSE-2.0

Unless required by applicable law or agreed to in writing, software
distributed under the License is distributed on an "AS IS" BASIS,
WITHOUT WARRANTIES OR CONDITIONS OF ANY KIND, either express or implied.
See the License for the specific language governing permissions and
limitations under the License.
*/

package main

import (
	"bytes"
	"io/ioutil"
	"os"
	"os/exec"
	"runtime"
	"strings"
	"testing"

	shellwords "github.com/mattn/go-shellwords"
	"github.com/spf13/cobra"

	"helm.sh/helm/v3/internal/test"
	"helm.sh/helm/v3/pkg/action"
	"helm.sh/helm/v3/pkg/chartutil"
	"helm.sh/helm/v3/pkg/cli"
	kubefake "helm.sh/helm/v3/pkg/kube/fake"
	"helm.sh/helm/v3/pkg/release"
	"helm.sh/helm/v3/pkg/storage"
	"helm.sh/helm/v3/pkg/storage/driver"
	"helm.sh/helm/v3/pkg/time"
)

func testTimestamper() time.Time { return time.Unix(242085845, 0).UTC() }

func init() {
	action.Timestamper = testTimestamper
}

func runTestCmd(t *testing.T, tests []cmdTestCase) {
	t.Helper()
	for _, tt := range tests {
		for i := 0; i <= tt.repeat; i++ {
			t.Run(tt.name, func(t *testing.T) {
				defer resetEnv()()

				storage := storageFixture()
				for _, rel := range tt.rels {
					if err := storage.Create(rel); err != nil {
						t.Fatal(err)
					}
				}
				t.Logf("running cmd (attempt %d): %s", i+1, tt.cmd)
				_, out, err := executeActionCommandC(storage, tt.cmd)
				if (err != nil) != tt.wantError {
					t.Errorf("expected error, got '%v'", err)
				}
				if tt.golden != "" {
					test.AssertGoldenString(t, out, tt.golden)
				}
			})
		}
	}
}

func runTestActionCmd(t *testing.T, tests []cmdTestCase) {
	t.Helper()
	for _, tt := range tests {
		t.Run(tt.name, func(t *testing.T) {
			defer resetEnv()()

			store := storageFixture()
			for _, rel := range tt.rels {
				store.Create(rel)
			}
			_, out, err := executeActionCommandC(store, tt.cmd)
			if (err != nil) != tt.wantError {
				t.Errorf("expected error, got '%v'", err)
			}
			if tt.golden != "" {
				test.AssertGoldenString(t, out, tt.golden)
			}
		})
	}
}

func storageFixture() *storage.Storage {
	return storage.Init(driver.NewMemory())
}

func executeActionCommandC(store *storage.Storage, cmd string) (*cobra.Command, string, error) {
	return executeActionCommandStdinC(store, nil, cmd)
}

func executeActionCommandStdinC(store *storage.Storage, in *os.File, cmd string) (*cobra.Command, string, error) {
	args, err := shellwords.Parse(cmd)
	if err != nil {
		return nil, "", err
	}

	buf := new(bytes.Buffer)

	actionConfig := &action.Configuration{
		Releases:     store,
		KubeClient:   &kubefake.PrintingKubeClient{Out: ioutil.Discard},
		Capabilities: chartutil.DefaultCapabilities,
		Log:          func(format string, v ...interface{}) {},
	}

<<<<<<< HEAD
	root, err := newRootCmd(actionConfig, buf, args)
	if err != nil {
		return nil, "", err
	}

	root.SetOutput(buf)
=======
	root := newRootCmd(actionConfig, buf, args)
	root.SetOut(buf)
	root.SetErr(buf)
>>>>>>> 7dec5dcb
	root.SetArgs(args)

	oldStdin := os.Stdin
	if in != nil {
		root.SetIn(in)
		os.Stdin = in
	}

	if mem, ok := store.Driver.(*driver.Memory); ok {
		mem.SetNamespace(settings.Namespace())
	}
	c, err := root.ExecuteC()

	result := buf.String()

	os.Stdin = oldStdin

	return c, result, err
}

// cmdTestCase describes a test case that works with releases.
type cmdTestCase struct {
	name      string
	cmd       string
	golden    string
	wantError bool
	// Rels are the available releases at the start of the test.
	rels []*release.Release
	// Number of repeats (in case a feature was previously flaky and the test checks
	// it's now stably producing identical results). 0 means test is run exactly once.
	repeat int
}

func executeActionCommand(cmd string) (*cobra.Command, string, error) {
	return executeActionCommandC(storageFixture(), cmd)
}

func resetEnv() func() {
	origEnv := os.Environ()
	return func() {
		os.Clearenv()
		for _, pair := range origEnv {
			kv := strings.SplitN(pair, "=", 2)
			os.Setenv(kv[0], kv[1])
		}
		settings = cli.New()
	}
}

func testChdir(t *testing.T, dir string) func() {
	t.Helper()
	old, err := os.Getwd()
	if err != nil {
		t.Fatal(err)
	}
	if err := os.Chdir(dir); err != nil {
		t.Fatal(err)
	}
	return func() { os.Chdir(old) }
}

func TestPluginExitCode(t *testing.T) {
	if os.Getenv("RUN_MAIN_FOR_TESTING") == "1" {
		os.Args = []string{"helm", "exitwith", "2"}

		// We DO call helm's main() here. So this looks like a normal `helm` process.
		main()

		// As main calls os.Exit, we never reach this line.
		// But the test called this block of code catches and verifies the exit code.
		return
	}

	// Currently, plugins assume a Linux subsystem. Skip the execution
	// tests until this is fixed
	if runtime.GOOS != "windows" {
		// Do a second run of this specific test(TestPluginExitCode) with RUN_MAIN_FOR_TESTING=1 set,
		// So that the second run is able to run main() and this first run can verify the exit status returned by that.
		//
		// This technique originates from https://talks.golang.org/2014/testing.slide#23.
		cmd := exec.Command(os.Args[0], "-test.run=TestPluginExitCode")
		cmd.Env = append(
			os.Environ(),
			"RUN_MAIN_FOR_TESTING=1",
			// See pkg/cli/environment.go for which envvars can be used for configuring these passes
			// and also see plugin_test.go for how a plugin env can be set up.
			// We just does the same setup as plugin_test.go via envvars
			"HELM_PLUGINS=testdata/helmhome/helm/plugins",
			"HELM_REPOSITORY_CONFIG=testdata/helmhome/helm/repositories.yaml",
			"HELM_REPOSITORY_CACHE=testdata/helmhome/helm/repository",
		)
		stdout := &bytes.Buffer{}
		stderr := &bytes.Buffer{}
		cmd.Stdout = stdout
		cmd.Stderr = stderr
		err := cmd.Run()
		exiterr, ok := err.(*exec.ExitError)

		if !ok {
			t.Fatalf("Unexpected error returned by os.Exit: %T", err)
		}

		if stdout.String() != "" {
			t.Errorf("Expected no write to stdout: Got %q", stdout.String())
		}

		expectedStderr := "Error: plugin \"exitwith\" exited with error\n"
		if stderr.String() != expectedStderr {
			t.Errorf("Expected %q written to stderr: Got %q", expectedStderr, stderr.String())
		}

		if exiterr.ExitCode() != 2 {
			t.Errorf("Expected exit code 2: Got %d", exiterr.ExitCode())
		}
	}
}<|MERGE_RESOLUTION|>--- conflicted
+++ resolved
@@ -115,18 +115,13 @@
 		Log:          func(format string, v ...interface{}) {},
 	}
 
-<<<<<<< HEAD
 	root, err := newRootCmd(actionConfig, buf, args)
 	if err != nil {
 		return nil, "", err
 	}
 
-	root.SetOutput(buf)
-=======
-	root := newRootCmd(actionConfig, buf, args)
 	root.SetOut(buf)
 	root.SetErr(buf)
->>>>>>> 7dec5dcb
 	root.SetArgs(args)
 
 	oldStdin := os.Stdin
