/*
Copyright The Helm Authors.
Licensed under the Apache License, Version 2.0 (the "License");
you may not use this file except in compliance with the License.
You may obtain a copy of the License at

http://www.apache.org/licenses/LICENSE-2.0

Unless required by applicable law or agreed to in writing, software
distributed under the License is distributed on an "AS IS" BASIS,
WITHOUT WARRANTIES OR CONDITIONS OF ANY KIND, either express or implied.
See the License for the specific language governing permissions and
limitations under the License.
*/

package installer // import "helm.sh/helm/v4/pkg/plugin/installer"

import (
<<<<<<< HEAD
	"errors"
	"fmt"
=======
	"log/slog"
>>>>>>> eb6e240c
	"os"
	"path/filepath"
)

// ErrPluginNotAFolder indicates that the plugin path is not a folder.
var ErrPluginNotAFolder = errors.New("expected plugin to be a folder")

// LocalInstaller installs plugins from the filesystem.
type LocalInstaller struct {
	base
}

// NewLocalInstaller creates a new LocalInstaller.
func NewLocalInstaller(source string) (*LocalInstaller, error) {
	src, err := filepath.Abs(source)
	if err != nil {
		return nil, fmt.Errorf("unable to get absolute path to plugin: %w", err)
	}
	i := &LocalInstaller{
		base: newBase(src),
	}
	return i, nil
}

// Install creates a symlink to the plugin directory.
//
// Implements Installer.
func (i *LocalInstaller) Install() error {
	stat, err := os.Stat(i.Source)
	if err != nil {
		return err
	}
	if !stat.IsDir() {
		return ErrPluginNotAFolder
	}

	if !isPlugin(i.Source) {
		return ErrMissingMetadata
	}
	slog.Debug("symlinking", "source", i.Source, "path", i.Path())
	return os.Symlink(i.Source, i.Path())
}

// Update updates a local repository
func (i *LocalInstaller) Update() error {
	slog.Debug("local repository is auto-updated")
	return nil
}<|MERGE_RESOLUTION|>--- conflicted
+++ resolved
@@ -16,12 +16,9 @@
 package installer // import "helm.sh/helm/v4/pkg/plugin/installer"
 
 import (
-<<<<<<< HEAD
 	"errors"
 	"fmt"
-=======
 	"log/slog"
->>>>>>> eb6e240c
 	"os"
 	"path/filepath"
 )
