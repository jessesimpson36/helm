--- conflicted
+++ resolved
@@ -120,18 +120,11 @@
 }
 
 // waitForDeletedResources polls to check if all the resources are deleted or a timeout is reached
-<<<<<<< HEAD
 func (hw *legacyWaiter) WaitForDelete(deleted ResourceList, timeout time.Duration) error {
-	hw.log("beginning wait for %d resources to be deleted with timeout of %v", len(deleted), timeout)
-
+	slog.Debug("beginning wait for resources to be deleted", "count", len(deleted), "timeout", timeout)
+
+	startTime := time.Now()
 	ctx, cancel := context.WithTimeout(context.Background(), timeout)
-=======
-func (w *waiter) waitForDeletedResources(deleted ResourceList) error {
-	slog.Debug("beginning wait for resources to be deleted", "count", len(deleted), "timeout", w.timeout)
-
-	startTime := time.Now()
-	ctx, cancel := context.WithTimeout(context.Background(), w.timeout)
->>>>>>> 0199b748
 	defer cancel()
 
 	err := wait.PollUntilContextCancel(ctx, 2*time.Second, true, func(_ context.Context) (bool, error) {
