--- conflicted
+++ resolved
@@ -28,12 +28,6 @@
 	"path/filepath"
 	"strings"
 
-<<<<<<< HEAD
-	"sigs.k8s.io/yaml"
-=======
-	"github.com/pkg/errors"
->>>>>>> eb6e240c
-
 	"helm.sh/helm/v4/pkg/getter"
 	"helm.sh/helm/v4/pkg/helmpath"
 )
@@ -79,43 +73,6 @@
 	}, nil
 }
 
-<<<<<<< HEAD
-// Load loads a directory of charts as if it were a repository.
-//
-// It requires the presence of an index.yaml file in the directory.
-//
-// Deprecated: remove in Helm 4.
-func (r *ChartRepository) Load() error {
-	dirInfo, err := os.Stat(r.Config.Name)
-	if err != nil {
-		return err
-	}
-	if !dirInfo.IsDir() {
-		return fmt.Errorf("%q is not a directory", r.Config.Name)
-	}
-
-	// FIXME: Why are we recursively walking directories?
-	// FIXME: Why are we not reading the repositories.yaml to figure out
-	// what repos to use?
-	filepath.Walk(r.Config.Name, func(path string, f os.FileInfo, _ error) error {
-		if !f.IsDir() {
-			if strings.Contains(f.Name(), "-index.yaml") {
-				i, err := LoadIndexFile(path)
-				if err != nil {
-					return err
-				}
-				r.IndexFile = i
-			} else if strings.HasSuffix(f.Name(), ".tgz") {
-				r.ChartPaths = append(r.ChartPaths, path)
-			}
-		}
-		return nil
-	})
-	return nil
-}
-
-=======
->>>>>>> eb6e240c
 // DownloadIndexFile fetches the index from a repository.
 func (r *ChartRepository) DownloadIndexFile() (string, error) {
 	indexURL, err := ResolveReferenceURL(r.Config.URL, "index.yaml")
@@ -179,32 +136,11 @@
 	}
 }
 
-<<<<<<< HEAD
-func (r *ChartRepository) generateIndex() error {
-	for _, path := range r.ChartPaths {
-		ch, err := loader.Load(path)
-		if err != nil {
-			return err
-		}
-
-		digest, err := provenance.DigestFile(path)
-		if err != nil {
-			return err
-		}
-
-		if !r.IndexFile.Has(ch.Name(), ch.Metadata.Version) {
-			if err := r.IndexFile.MustAdd(ch.Metadata, path, r.Config.URL, digest); err != nil {
-				return fmt.Errorf("failed adding to %s to index: %w", path, err)
-			}
-		}
-		// TODO: If a chart exists, but has a different Digest, should we error?
-=======
 // WithUsernamePassword specifies the username/password credntials for the repository
 func WithUsernamePassword(username, password string) FindChartInRepoURLOption {
 	return func(options *findChartInRepoURLOptions) {
 		options.Username = username
 		options.Password = password
->>>>>>> eb6e240c
 	}
 }
 
