/*
Copyright The Helm Authors.

Licensed under the Apache License, Version 2.0 (the "License");
you may not use this file except in compliance with the License.
You may obtain a copy of the License at

    http://www.apache.org/licenses/LICENSE-2.0

Unless required by applicable law or agreed to in writing, software
distributed under the License is distributed on an "AS IS" BASIS,
WITHOUT WARRANTIES OR CONDITIONS OF ANY KIND, either express or implied.
See the License for the specific language governing permissions and
limitations under the License.
*/

package engine

import (
	"context"
<<<<<<< HEAD
	"fmt"
	"log"
=======
	"log/slog"
>>>>>>> eb6e240c
	"strings"

	apierrors "k8s.io/apimachinery/pkg/api/errors"
	metav1 "k8s.io/apimachinery/pkg/apis/meta/v1"
	"k8s.io/apimachinery/pkg/runtime/schema"
	"k8s.io/client-go/discovery"
	"k8s.io/client-go/dynamic"
	"k8s.io/client-go/rest"
)

type lookupFunc = func(apiversion string, resource string, namespace string, name string) (map[string]interface{}, error)

// NewLookupFunction returns a function for looking up objects in the cluster.
//
// If the resource does not exist, no error is raised.
func NewLookupFunction(config *rest.Config) lookupFunc {
	return newLookupFunction(clientProviderFromConfig{config: config})
}

type ClientProvider interface {
	// GetClientFor returns a dynamic.NamespaceableResourceInterface suitable for interacting with resources
	// corresponding to the provided apiVersion and kind, as well as a boolean indicating whether the resources
	// are namespaced.
	GetClientFor(apiVersion, kind string) (dynamic.NamespaceableResourceInterface, bool, error)
}

type clientProviderFromConfig struct {
	config *rest.Config
}

func (c clientProviderFromConfig) GetClientFor(apiVersion, kind string) (dynamic.NamespaceableResourceInterface, bool, error) {
	return getDynamicClientOnKind(apiVersion, kind, c.config)
}

func newLookupFunction(clientProvider ClientProvider) lookupFunc {
	return func(apiversion string, kind string, namespace string, name string) (map[string]interface{}, error) {
		var client dynamic.ResourceInterface
		c, namespaced, err := clientProvider.GetClientFor(apiversion, kind)
		if err != nil {
			return map[string]interface{}{}, err
		}
		if namespaced && namespace != "" {
			client = c.Namespace(namespace)
		} else {
			client = c
		}
		if name != "" {
			// this will return a single object
			obj, err := client.Get(context.Background(), name, metav1.GetOptions{})
			if err != nil {
				if apierrors.IsNotFound(err) {
					// Just return an empty interface when the object was not found.
					// That way, users can use `if not (lookup ...)` in their templates.
					return map[string]interface{}{}, nil
				}
				return map[string]interface{}{}, err
			}
			return obj.UnstructuredContent(), nil
		}
		// this will return a list
		obj, err := client.List(context.Background(), metav1.ListOptions{})
		if err != nil {
			if apierrors.IsNotFound(err) {
				// Just return an empty interface when the object was not found.
				// That way, users can use `if not (lookup ...)` in their templates.
				return map[string]interface{}{}, nil
			}
			return map[string]interface{}{}, err
		}
		return obj.UnstructuredContent(), nil
	}
}

// getDynamicClientOnKind returns a dynamic client on an Unstructured type. This client can be further namespaced.
func getDynamicClientOnKind(apiversion string, kind string, config *rest.Config) (dynamic.NamespaceableResourceInterface, bool, error) {
	gvk := schema.FromAPIVersionAndKind(apiversion, kind)
	apiRes, err := getAPIResourceForGVK(gvk, config)
	if err != nil {
<<<<<<< HEAD
		log.Printf("[ERROR] unable to get apiresource from unstructured: %s , error %s", gvk.String(), err)
		return nil, false, fmt.Errorf("unable to get apiresource from unstructured: %s: %w", gvk.String(), err)
=======
		slog.Error("unable to get apiresource", "groupVersionKind", gvk.String(), slog.Any("error", err))
		return nil, false, errors.Wrapf(err, "unable to get apiresource from unstructured: %s", gvk.String())
>>>>>>> eb6e240c
	}
	gvr := schema.GroupVersionResource{
		Group:    apiRes.Group,
		Version:  apiRes.Version,
		Resource: apiRes.Name,
	}
	intf, err := dynamic.NewForConfig(config)
	if err != nil {
		slog.Error("unable to get dynamic client", slog.Any("error", err))
		return nil, false, err
	}
	res := intf.Resource(gvr)
	return res, apiRes.Namespaced, nil
}

func getAPIResourceForGVK(gvk schema.GroupVersionKind, config *rest.Config) (metav1.APIResource, error) {
	res := metav1.APIResource{}
	discoveryClient, err := discovery.NewDiscoveryClientForConfig(config)
	if err != nil {
		slog.Error("unable to create discovery client", slog.Any("error", err))
		return res, err
	}
	resList, err := discoveryClient.ServerResourcesForGroupVersion(gvk.GroupVersion().String())
	if err != nil {
		slog.Error("unable to retrieve resource list", "GroupVersion", gvk.GroupVersion().String(), slog.Any("error", err))
		return res, err
	}
	for _, resource := range resList.APIResources {
		// if a resource contains a "/" it's referencing a subresource. we don't support subresource for now.
		if resource.Kind == gvk.Kind && !strings.Contains(resource.Name, "/") {
			res = resource
			res.Group = gvk.Group
			res.Version = gvk.Version
			break
		}
	}
	return res, nil
}<|MERGE_RESOLUTION|>--- conflicted
+++ resolved
@@ -18,12 +18,8 @@
 
 import (
 	"context"
-<<<<<<< HEAD
 	"fmt"
-	"log"
-=======
 	"log/slog"
->>>>>>> eb6e240c
 	"strings"
 
 	apierrors "k8s.io/apimachinery/pkg/api/errors"
@@ -102,13 +98,8 @@
 	gvk := schema.FromAPIVersionAndKind(apiversion, kind)
 	apiRes, err := getAPIResourceForGVK(gvk, config)
 	if err != nil {
-<<<<<<< HEAD
-		log.Printf("[ERROR] unable to get apiresource from unstructured: %s , error %s", gvk.String(), err)
+		slog.Error("unable to get apiresource", "groupVersionKind", gvk.String(), slog.Any("error", err))
 		return nil, false, fmt.Errorf("unable to get apiresource from unstructured: %s: %w", gvk.String(), err)
-=======
-		slog.Error("unable to get apiresource", "groupVersionKind", gvk.String(), slog.Any("error", err))
-		return nil, false, errors.Wrapf(err, "unable to get apiresource from unstructured: %s", gvk.String())
->>>>>>> eb6e240c
 	}
 	gvr := schema.GroupVersionResource{
 		Group:    apiRes.Group,
